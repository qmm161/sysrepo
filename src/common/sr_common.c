--- conflicted
+++ resolved
@@ -1454,12 +1454,6 @@
     switch (sr_ds) {
         case SR_DS_RUNNING:
             return SR__DATA_STORE__RUNNING;
-<<<<<<< HEAD
-        case SR_DS_CANDIDATE:
-            return SR__DATA_STORE__CANDIDATE;
-=======
-            break;
->>>>>>> f8ffdb2e
         case SR_DS_STARTUP:
             /* fall through */
         default:
@@ -1473,12 +1467,6 @@
     switch (gpb_ds) {
         case SR__DATA_STORE__RUNNING:
             return SR_DS_RUNNING;
-<<<<<<< HEAD
-        case SR__DATA_STORE__CANDIDATE:
-            return SR_DS_CANDIDATE;
-=======
-            break;
->>>>>>> f8ffdb2e
         case SR__DATA_STORE__STARTUP:
             /* fall through */
         default:
